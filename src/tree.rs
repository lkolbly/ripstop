--- conflicted
+++ resolved
@@ -7,17 +7,6 @@
 
 pub struct Tree<T> {
     nodes: Vec<Node<T>>,
-<<<<<<< HEAD
-}
-
-pub struct Node<T> {
-    id: Option<NodeId>,
-    parent: Option<NodeId>,
-    previous_sibling: Option<NodeId>,
-    next_sibling: Option<NodeId>,
-    children: Option<Vec<NodeId>>,
-    data: T,
-=======
 }
 
 impl<T> Tree<T> {
@@ -107,7 +96,6 @@
     pub fn append(&mut self, toappend: &NodeId, tree: &mut Tree<T>) {
         tree.append_to(&self.id, toappend);
     }
->>>>>>> e506c518
 }
 
 #[derive(Debug, Copy, Clone)]
