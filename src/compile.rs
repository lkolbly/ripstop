use crate::ast::{StringContext, Type};
use std::collections::HashMap;

use crate::{
    ast::{ASTNode, ASTNodeType},
    tree::{NodeId, Tree, TreeError},
    verilog_ast::{AlwaysBeginTriggerType, VNode},
};

// fn normalize(tree: &mut Tree<ASTNode>) -> Result<(), CompileError> {
//     let variables = get_referenced_variables_with_highest_and_lowest_t_offset(tree)?;

//     for n in tree.into_iter().collect::<Vec<NodeId>>() {
//         if let ASTNodeType::VariableReference { var_id, t_offset } = &mut tree[n].data.node_type {
//             if let Some((lowest_offset, _highest_offset)) = variables.get(var_id) {
//                 *t_offset -= lowest_offset;
//             } else {
//                 return Err(CompileError::UndeclaredVariable {
//                     context: tree[n].data.context.clone(),
//                 });
//             }
//         }
//     }

//     Ok(())
// }

/// Conveniently stores information about the range of time values at which a variable is referenced.
#[derive(Debug, Clone)]
struct VarBounds {
    lowest_ref: i64,
    highest_ref: i64,
    highest_assignment: i64,
    var_scope: VarScope,
    var_type: Type,
}

#[derive(Debug, Clone, Copy)]
enum VarScope {
    Input,
    Output,
    Local,
}

impl VarBounds {
    fn new(offset: i64, var_scope: VarScope, var_type: Type) -> VarBounds {
        VarBounds {
            lowest_ref: offset,
            highest_ref: offset,
            highest_assignment: offset,
            var_scope,
            var_type,
        }
    }

    /// Update `lowest_ref` and `highest_ref` with a new offset
    fn update(&mut self, offset: i64) {
        self.lowest_ref = self.lowest_ref.min(offset);
        self.highest_ref = self.highest_ref.max(offset);
    }

    /// Update `highest_assignment` with a new offset
    fn update_assignment(&mut self, offset: i64) {
        self.highest_assignment = self.highest_assignment.max(offset);
    }
}

/// Currently, this takes the input tree and does the following:
/// * Verifies that types in assignments and expressions match up correctly (i.e. verifies types)
fn verify(tree: &Tree<ASTNode>, variables: HashMap<String, VarBounds>) -> Result<(), CompileError> {
    //Type verification, done bottom-up, keeping track of each nodes' return type
    for n in tree {
        match &tree[n].data.node_type {
            ASTNodeType::Assign => {
                //Type verification

                //Iterate through the children of `c` backwards and bottom-up and make sure the types match
                //This iteration is accomplished by reversing the normally depth-first `iter_subtree`
                for c in tree.iter_subtree(n) {
                    //
                }
            }
            _ => (),
        }
    }
    Ok(())
}

/// Returns the verilog equivalent of adding together `lhs` and `rhs`. At the moment, this supports addition between two nodes of type `VariableReference`
///
/// The head of the tree this returns will be a variant of `VNode::Add`
/*fn add(
    tree: &Tree<ASTNode>,
    variables: &HashMap<String, VarBounds>,
    lhs_id: NodeId,
    rhs_id: NodeId,
) -> Result<Tree<VNode>, CompileError> {
    let lhs = &tree[lhs_id].data;
    let rhs = &tree[rhs_id].data;
    //Make sure both nodes are var references
    match (&lhs.node_type, &rhs.node_type) {
        (
            ASTNodeType::VariableReference {
                var_id: var_id_l,
                t_offset: t_offset_l,
            },
            ASTNodeType::VariableReference {
                var_id: var_id_r,
                t_offset: t_offset_r,
            },
        ) => {
            let mut tree = Tree::new();
            let add = tree.new_node(VNode::Add {});

            let lhs_bounds = variables.get(var_id_l).unwrap();
            let rhs_bounds = variables.get(var_id_r).unwrap();

            match (&lhs_bounds.var_type, &rhs_bounds.var_type) {
                (Type::Bit, Type::Bit) => todo!(),
                (Type::Bits { size: lhs_size }, Type::Bits { size: rhs_size }) => todo!(),
                _ => {
                    return Err(CompileError::MismatchedTypes {
                        context: rhs.context.clone(),
                        current_type: rhs_bounds.var_type,
                        needed_type: lhs_bounds.var_type,
                    })
                }
            }

            Ok(tree)
        }
        _ => Err(CompileError::InvalidNodeTypes {
            nodes: vec![lhs.clone(), rhs.clone()],
        }),
    }
}*/
//PROBLEM:
//Due to the solution used to fix the below error, unused variables will have a register assigned to them. This can be fixed by an optimization step
//--Undeclared variables used to panic on an `unwrap()` of `Option<VarBounds>` right before the method returned

/// Returns a list of all variables referenced in the input AST and the lowest *and* highest t-values referenced for each variable. This is accomplished recursively
///
/// Variables that are inputs or outputs will always contain 0 within the closed range \[lowest, highest\].
///
/// Result is given as a hashmap mapping variable names (strings) to `VarBounds` structs.
fn get_var_bounds(tree: &Tree<ASTNode>) -> Result<HashMap<String, VarBounds>, CompileError> {
    //A list of all the variables and their t-offsets. If the variable has only been declared (neither referenced or assigned), then the t-offset will be `None`
    //Reminder: a positive t-offset represents [t+n] and a negative represents [t-n]
    let mut variables: HashMap<String, VarBounds> = HashMap::new();

    //A closure taking information about a var reference and inserting that data into `variables` if needed
    let insert = |var_id: &str,
                  nodeid: NodeId,
                  offset: i64,
                  is_assignment: bool,
                  variables: &mut HashMap<String, VarBounds>|
     -> Result<(), CompileError> {
        if let Some(bounds) = variables.get_mut(var_id) {
            // Update the stored bounds with this new offset
            bounds.update(offset);
            if is_assignment {
                bounds.update_assignment(offset);
            }
            Ok(())
        } else {
            Err(CompileError::UndeclaredVariable {
                context: tree[nodeid].data.context.clone(),
            })
        }
    };

    for nodeid in tree {
        match &tree[nodeid].data.node_type {
            ASTNodeType::ModuleDeclaration {
                id: _,
                in_values,
                out_values,
            } => {
                // I/O variables are guaranteed a reference at offset 0
                for (t, name) in in_values {
                    variables.insert(name.clone(), VarBounds::new(0, VarScope::Input, *t));
                }
                for (t, name) in out_values {
                    variables.insert(name.clone(), VarBounds::new(0, VarScope::Output, *t));
                }
            }
<<<<<<< HEAD
            ASTNodeType::VariableReference { var_id } => {
                let t_offset = &tree.get_first_child(nodeid).unwrap().data.node_type;
                if let ASTNodeType::TimeOffsetRelative { offset } = t_offset {
                    insert(var_id.to_string(), nodeid, *offset, false, &mut variables)?
                }
            }
            ASTNodeType::VariableDeclaration {
                var_type: _,
                var_id,
            } => {
                variables.insert(var_id.clone(), None);
=======
            ASTNodeType::VariableReference {
                var_id,
                t_offset: new_t,
            } => insert(var_id, nodeid, *new_t, false, &mut variables)?,
            ASTNodeType::VariableDeclaration { var_type, var_id } => {
                //Never referenced variables have an offset of 0 by default
                variables.insert(
                    var_id.clone(),
                    VarBounds::new(0, VarScope::Local, *var_type),
                );
>>>>>>> 9b2d82a1
            }
            ASTNodeType::Assign => {
                let lhs = tree.get_node(nodeid).unwrap().children.as_ref().unwrap()[0];
                if let ASTNodeType::VariableReference { var_id } =
                    &tree.get_node(lhs).unwrap().data.node_type
                {
<<<<<<< HEAD
                    let t_offset = &tree.get_first_child(nodeid).unwrap().data.node_type;
                    if let ASTNodeType::TimeOffsetRelative { offset } = t_offset {
                        insert(var_id.to_string(), nodeid, *offset, true, &mut variables)?;
                    }
=======
                    insert(var_id, nodeid, *t_offset, true, &mut variables)?;
>>>>>>> 9b2d82a1
                }
            }
            _ => {}
        }
    }

    Ok(variables)
}

fn compile_expression(
    ast: &Tree<ASTNode>,
    node: NodeId,
    vast: &mut Tree<VNode>,
    vnode: NodeId,
    variables: &HashMap<String, VarBounds>,
) -> Result<(), CompileError> {
<<<<<<< HEAD
    let new_node_data = match &ast.get_node(node).unwrap().data.node_type {
        ASTNodeType::VariableReference { var_id } => {
=======
    let vnode_data = match &ast.get_node(node).unwrap().data.node_type {
        ASTNodeType::VariableReference { var_id, t_offset } => {
>>>>>>> 9b2d82a1
            let bounds = variables.get(var_id).unwrap();

            // Get t-offset
            let t_offset_node = ast.get_first_child(node).unwrap();
            let t_offset = &t_offset_node.data.node_type;

            // Ensure t-offset is not greater than the highest t-offset at which this variable is assigned
            if let ASTNodeType::TimeOffsetRelative { offset } = t_offset {
                if offset > &bounds.highest_assignment {
                    return Err(CompileError::ReferenceAfterAssignment {
                        context: ast.get_node(node).unwrap().data.context.clone(),
                    });
                }
            }
<<<<<<< HEAD
            Some(VNode::VariableReference {
                var_id: variable_name(var_id, ast, ast.get_first_child(node).unwrap().id),
            })
        }
        ASTNodeType::BitwiseInverse => Some(VNode::BitwiseInverse {}),
        ASTNodeType::Add => Some(VNode::Add {}),
        ASTNodeType::Subtract => Some(VNode::Subtract {}),
        ASTNodeType::TimeOffsetRelative { offset: _ } => None,
=======
            VNode::VariableReference {
                var_id: variable_name(var_id, *t_offset),
            }
        }
        ASTNodeType::BitwiseInverse => VNode::BitwiseInverse {},
        ASTNodeType::Add => VNode::Add {},
        ASTNodeType::Subtract => VNode::Subtract {},
>>>>>>> 9b2d82a1
        _ => todo!(),
    };

    let new_vnode = vast.new_node(vnode_data);
    vast.append_to(vnode, new_vnode)?;
    if let Some(children) = &ast.get_node(node).unwrap().children {
        for child in children {
            compile_expression(ast, *child, vast, new_vnode, variables)?;
        }
    }

    Ok(())
}

#[derive(Clone)]
pub enum CompileError {
    CouldNotFindASTHead,
    TreeError {
        err: TreeError,
    },
    UndeclaredVariable {
        context: StringContext,
    },
    ReferenceAfterAssignment {
        context: StringContext,
    },
    AssignmentInPast {
        context: StringContext,
    },
    InputAssignment {
        context: StringContext,
    },
    /// When a variable/literal/etc has one type but should have another type in order to compile
    MismatchedTypes {
        context: StringContext,
        current_type: Type,
        needed_type: Type,
    },
    /// When a set of nodes have types which do not make sense in relation to eachother.
    /// For example, this error will be raised when adding a `ModuleDeclaration` to a `VariableReference` and it will contain data for those two nodes
    InvalidNodeTypes {
        nodes: Vec<ASTNode>,
    },
}

impl From<TreeError> for CompileError {
    fn from(e: TreeError) -> Self {
        CompileError::TreeError { err: e }
    }
}

impl std::fmt::Debug for CompileError {
    fn fmt(&self, f: &mut std::fmt::Formatter) -> std::fmt::Result {
        let mut include_position =
            |ctx: &StringContext, msg: &str| write!(f, "{} on {}", msg, ctx,);
        match self {
            CompileError::CouldNotFindASTHead => write!(f, "Could not find AST head."),
            CompileError::TreeError { err } => write!(f, "Tree error: {:?}", err),
            CompileError::UndeclaredVariable { context } => {
                include_position(context, "Undeclared variable")
            }
            CompileError::ReferenceAfterAssignment { context } => {
                include_position(context, "Reference too late (you cannot reference a variable at a time offset greater than when it's assigned)")
            }
            CompileError::AssignmentInPast { context } => {
                include_position(context, "Assignment in past (you cannot assign a variable in the past)")
            }
            CompileError::InputAssignment { context } => {
                include_position(context, "Assigning to an input value")
            }
            CompileError::MismatchedTypes { context, current_type, needed_type } => {
                include_position(context, &format!("Mismatched types: provided `{}` but should have been `{}`", current_type, needed_type))
            },
            CompileError::InvalidNodeTypes { nodes } => {
                let mut nodes_string = String::new();
                for n in nodes {
                    nodes_string += &format!("{}\n", n.context);
                }
                write!(f, "The following nodes have invalid types given their relationship:\n{}", nodes_string)
            },
        }
    }
}

///Compiles a single module into Verilog from an AST
pub fn compile_module(tree: &mut Tree<ASTNode>) -> Result<Tree<VNode>, CompileError> {
    //A little bit of a workaround in order to make this work well with the ? operator
    let head = tree.find_head().ok_or(CompileError::CouldNotFindASTHead)?;

    if let ASTNodeType::ModuleDeclaration {
        id,
        in_values,
        out_values,
    } = &tree[head].data.node_type
    {
        let mut in_values: Vec<String> = in_values.iter().map(|pair| pair.1.clone()).collect();
        let out_values: Vec<String> = out_values.iter().map(|pair| pair.1.clone()).collect();

        in_values.push("rst".to_string());
        in_values.push("clk".to_string());

        let mut ins_and_outs: Vec<String> = Vec::new();
        ins_and_outs.append(&mut in_values.clone());
        ins_and_outs.append(&mut out_values.clone());

        //Stores pairs of (variable ID, (highest used t-offset, lowest used t-offset))
        //This is needed to create the registers
        let variables: HashMap<String, VarBounds> = get_var_bounds(tree)?;

        let mut v_tree = Tree::new();

        //Create the head of the tree, a module declaration
        //rst and clk are always included as inputs in `v_tree`, but not `tree`
        let v_head = {
            v_tree.new_node(VNode::ModuleDeclaration {
                id: id.clone(),
                in_values: in_values.clone(),
                out_values: out_values.clone(),
            })
        };

        let registers: Vec<String> = variables
            .clone()
            .into_iter()
            // Map each variable to its name with index (var_0, var_1, etc.), using flat_map to collect all values
            .flat_map(|var| {
                (var.1.lowest_ref..(var.1.highest_ref + 1))
                    .map(move |i| variable_name_relative(&var.0, i))
            })
            .collect();

        // Create a VNode to hold things that occur at the positive clock edge (i.e. always @(posedge clk))
        let clock_edge = v_tree.new_node(VNode::AlwaysBegin {
            trigger: AlwaysBeginTriggerType::Posedge,
        });

        //Register chain creation for each variable
        if !registers.is_empty() {
            let reg_chain = VNode::RegisterDeclare { vars: registers };
            let reg_chain = v_tree.new_node(reg_chain);
            v_tree.append_to(v_head, reg_chain)?;

            for (name, offsets) in variables.clone().into_iter() {
                // Assign indexed variables to their input/output counterparts
                if ins_and_outs.contains(&name) {
                    let assign_no_index = v_tree.new_node(VNode::VariableReference {
                        var_id: name.to_string(),
                    });
                    let assign_index_0 = v_tree.new_node(VNode::VariableReference {
                        var_id: variable_name_relative(&name, 0),
                    });
                    let assign_node = v_tree.new_node(VNode::AssignKeyword {});

                    if out_values.contains(&name) {
                        // Assign index 0 to actual variable (only necessary if variable is an output):
                        // assign out = out_0;
                        v_tree.append_to(assign_node, assign_no_index)?;
                        v_tree.append_to(assign_node, assign_index_0)?;
                    } else {
                        // The opposite is necessary for inputs:
                        // assign in_0 = in;
                        v_tree.append_to(assign_node, assign_index_0)?;
                        v_tree.append_to(assign_node, assign_no_index)?;
                    }

                    v_tree.append_to(head, assign_node)?;
                }

                // Chaining:
                // var_neg1 <= var_0;
                // var_0 <= var_1;
                // var_1 <= var_2;
                // etc.
                for i in offsets.lowest_ref..offsets.highest_ref {
                    let lhs = v_tree.new_node(VNode::VariableReference {
                        var_id: variable_name_relative(&name, i),
                    });
                    let rhs = v_tree.new_node(VNode::VariableReference {
                        var_id: variable_name_relative(&name, i + 1),
                    });
                    let reg_assign = v_tree.new_node(VNode::ClockAssign {});

                    v_tree.append_to(reg_assign, lhs)?;
                    v_tree.append_to(reg_assign, rhs)?;
                    v_tree.append_to(clock_edge, reg_assign)?;
                }
            }
        }

        //User-defined logic compilation (uses the compile_expression function when encountering an expression)
        if let Some(children) = &tree[head].children {
            for c in children {
                let child_node = tree.get_node(*c).unwrap();
                match child_node.data.node_type {
                    ASTNodeType::Assign => {
                        let lhs = child_node.children.as_ref().unwrap()[0];
                        let rhs = child_node.children.as_ref().unwrap()[1];

                        let lhs_name = match &tree.get_node(lhs).unwrap().data.node_type {
                            ASTNodeType::VariableReference { var_id } => {
                                if in_values.contains(var_id) {
                                    return Err(CompileError::InputAssignment {
                                        context: tree.get_node(lhs).unwrap().data.context.clone(),
                                    });
                                }
                                let t_offset = tree.get_first_child(lhs)?;
                                if let ASTNodeType::TimeOffsetRelative { offset } =
                                    t_offset.data.node_type
                                {
                                    if offset < 0 {
                                        return Err(CompileError::AssignmentInPast {
                                            context: tree
                                                .get_node(lhs)
                                                .unwrap()
                                                .data
                                                .context
                                                .clone(),
                                        });
                                    }
                                }
                                variable_name(var_id, &*tree, t_offset.id)
                            }
                            _ => unreachable!(),
                        };
                        let lhs_vnode = v_tree.new_node(VNode::VariableReference {
                            var_id: lhs_name.to_string(),
                        });

                        // For now, only use the assign keyword for assignments.
                        let assign_vnode = v_tree.new_node(VNode::AssignKeyword {});
                        v_tree.append_to(head, assign_vnode)?;

                        v_tree.append_to(assign_vnode, lhs_vnode)?;

                        compile_expression(tree, rhs, &mut v_tree, assign_vnode, &variables)?;
                    }
                    ASTNodeType::VariableDeclaration {
                        var_type: _,
                        var_id: _,
                    } => {}
                    _ => unreachable!(),
                }
            }
        } else {
            println!("Module {} has no children", id);
        }

        // Add the @(posedge clk) block if it's non-empty
        if v_tree.get_node(clock_edge).unwrap().children.is_some() {
            v_tree.append_to(v_head, clock_edge)?;
        }

        Ok(v_tree)
    } else {
        panic!("Tried to compile module which wasn't of type Node::ModuleDeclaration");
    }
}

/// Generate a Verilog variable name for the variable `var_id` at the index given by the node at `offset_id` on `tree`.
fn variable_name(var_id: &String, tree: &Tree<ASTNode>, offset_id: NodeId) -> String {
    match tree.get_node(offset_id).unwrap().data.node_type {
        ASTNodeType::TimeOffsetRelative { offset } => variable_name_relative(var_id, offset),
        ASTNodeType::TimeOffsetAbsolute { time } => todo!(),
        _ => unreachable!(),
    }
}

fn variable_name_relative(var_id: &String, index: i64) -> String {
    format!("{}_{}", var_id, index.to_string().replace('-', "neg"))
}<|MERGE_RESOLUTION|>--- conflicted
+++ resolved
@@ -184,44 +184,28 @@
                     variables.insert(name.clone(), VarBounds::new(0, VarScope::Output, *t));
                 }
             }
-<<<<<<< HEAD
             ASTNodeType::VariableReference { var_id } => {
                 let t_offset = &tree.get_first_child(nodeid).unwrap().data.node_type;
                 if let ASTNodeType::TimeOffsetRelative { offset } = t_offset {
-                    insert(var_id.to_string(), nodeid, *offset, false, &mut variables)?
-                }
-            }
-            ASTNodeType::VariableDeclaration {
-                var_type: _,
-                var_id,
-            } => {
-                variables.insert(var_id.clone(), None);
-=======
-            ASTNodeType::VariableReference {
-                var_id,
-                t_offset: new_t,
-            } => insert(var_id, nodeid, *new_t, false, &mut variables)?,
+                    insert(var_id, nodeid, *offset, false, &mut variables)?
+                }
+            }
             ASTNodeType::VariableDeclaration { var_type, var_id } => {
                 //Never referenced variables have an offset of 0 by default
                 variables.insert(
                     var_id.clone(),
                     VarBounds::new(0, VarScope::Local, *var_type),
                 );
->>>>>>> 9b2d82a1
             }
             ASTNodeType::Assign => {
                 let lhs = tree.get_node(nodeid).unwrap().children.as_ref().unwrap()[0];
                 if let ASTNodeType::VariableReference { var_id } =
                     &tree.get_node(lhs).unwrap().data.node_type
                 {
-<<<<<<< HEAD
                     let t_offset = &tree.get_first_child(nodeid).unwrap().data.node_type;
                     if let ASTNodeType::TimeOffsetRelative { offset } = t_offset {
-                        insert(var_id.to_string(), nodeid, *offset, true, &mut variables)?;
+                        insert(var_id, nodeid, *offset, true, &mut variables)?;
                     }
-=======
-                    insert(var_id, nodeid, *t_offset, true, &mut variables)?;
->>>>>>> 9b2d82a1
                 }
             }
             _ => {}
@@ -238,13 +222,8 @@
     vnode: NodeId,
     variables: &HashMap<String, VarBounds>,
 ) -> Result<(), CompileError> {
-<<<<<<< HEAD
     let new_node_data = match &ast.get_node(node).unwrap().data.node_type {
         ASTNodeType::VariableReference { var_id } => {
-=======
-    let vnode_data = match &ast.get_node(node).unwrap().data.node_type {
-        ASTNodeType::VariableReference { var_id, t_offset } => {
->>>>>>> 9b2d82a1
             let bounds = variables.get(var_id).unwrap();
 
             // Get t-offset
@@ -259,7 +238,6 @@
                     });
                 }
             }
-<<<<<<< HEAD
             Some(VNode::VariableReference {
                 var_id: variable_name(var_id, ast, ast.get_first_child(node).unwrap().id),
             })
@@ -268,23 +246,16 @@
         ASTNodeType::Add => Some(VNode::Add {}),
         ASTNodeType::Subtract => Some(VNode::Subtract {}),
         ASTNodeType::TimeOffsetRelative { offset: _ } => None,
-=======
-            VNode::VariableReference {
-                var_id: variable_name(var_id, *t_offset),
-            }
-        }
-        ASTNodeType::BitwiseInverse => VNode::BitwiseInverse {},
-        ASTNodeType::Add => VNode::Add {},
-        ASTNodeType::Subtract => VNode::Subtract {},
->>>>>>> 9b2d82a1
         _ => todo!(),
     };
 
-    let new_vnode = vast.new_node(vnode_data);
-    vast.append_to(vnode, new_vnode)?;
-    if let Some(children) = &ast.get_node(node).unwrap().children {
-        for child in children {
-            compile_expression(ast, *child, vast, new_vnode, variables)?;
+    if let Some(vnode_data) = new_node_data {
+        let new_vnode = vast.new_node(vnode_data);
+        vast.append_to(vnode, new_vnode)?;
+        if let Some(children) = &ast.get_node(node).unwrap().children {
+            for child in children {
+                compile_expression(ast, *child, vast, new_vnode, variables)?;
+            }
         }
     }
 
