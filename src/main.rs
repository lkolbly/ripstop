extern crate pest;
#[macro_use]
extern crate pest_derive;

mod ast;
<<<<<<< HEAD
mod compile;

use std::collections::HashSet;

use ast::*;
use compile::*;
=======
mod parse;

use ast::*;
use parse::parse;
>>>>>>> 575872a7

fn main() {
    println!("Hello, world!");
    let a = Node::ModuleDeclaration {
        id: "hello".to_string(),
        in_values: vec![],
        out_values: vec![(Type::Bit, "led".to_string())],
        children: vec![Node::Assign {
            lhs: Box::new(Node::VariableReference {
                var_id: "led".to_string(),
                t_offset: 0,
            }),
            rhs: Box::new(Node::BitwiseInverse {
                child: Box::new(Node::VariableReference {
                    var_id: "led".to_string(),
                    t_offset: 1,
                }),
            }),
        }],
    };

    //println!("{:?}", verify_node(&a, &HashSet::new()));
    //println!("{}", compile_ast(&a).unwrap());
    println!("{}", compile_module(&a));

    let b = Node::ModuleDeclaration {
        id: "add".to_string(),
        in_values: vec![(Type::Bit, "b".to_string()), (Type::Bit, "c".to_string())],
        out_values: vec![(Type::Bit, "a".to_string())],
        children: vec![Node::Assign {
            lhs: Box::new(Node::VariableReference {
                var_id: "a".to_string(),
                t_offset: 0,
            }),
            rhs: Box::new(Node::Add {
                lhs: Box::new(Node::VariableReference {
                    var_id: "a".to_string(),
                    t_offset: 1,
                }),
                rhs: Box::new(Node::Add {
                    lhs: Box::new(Node::VariableReference {
                        var_id: "b".to_string(),
                        t_offset: 0,
                    }),
                    rhs: Box::new(Node::VariableReference {
                        var_id: "c".to_string(),
                        t_offset: 1,
                    }),
                }),
            }),
        }],
    };

    println!("{}", compile_module(&b));
}<|MERGE_RESOLUTION|>--- conflicted
+++ resolved
@@ -3,19 +3,14 @@
 extern crate pest_derive;
 
 mod ast;
-<<<<<<< HEAD
 mod compile;
+mod parse;
 
 use std::collections::HashSet;
 
 use ast::*;
 use compile::*;
-=======
-mod parse;
-
-use ast::*;
 use parse::parse;
->>>>>>> 575872a7
 
 fn main() {
     println!("Hello, world!");
